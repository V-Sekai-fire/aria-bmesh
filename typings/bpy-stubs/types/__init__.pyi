--- conflicted
+++ resolved
@@ -81,10 +81,7 @@
     def animation_data_create(self) -> Optional[AnimData]: ...
     def user_remap(self, new_id: ID) -> None: ...
     def update_tag(self, refresh: set[str] = ...) -> None: ...
-<<<<<<< HEAD
-=======
     def copy(self) -> ID: ...
->>>>>>> d67e553b
 
 class Property(bpy_struct):
     @property
